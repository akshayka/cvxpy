--- conflicted
+++ resolved
@@ -25,15 +25,7 @@
 from cvxopt.misc import scale, pack, unpack
 
 # Regularization constant.
-<<<<<<< HEAD
 REG_EPS = 1e-9
-=======
-REG_EPS = 1e-6
-# Bound on the deviation from the unperturbed solution.
-ERROR_BOUND = 1e-8
-# Maximum steps of iterative refinement.
-MAX_ITER = 3
->>>>>>> a353bb50
 
 # Returns a kktsolver for linear cone programs (or nonlinear if F is given).
 def get_kktsolver(G, dims, A, F=None):
@@ -80,11 +72,6 @@
     ipiv = matrix(0, (ldK, 1))
     u = matrix(0.0, (ldK, 1))
     g = matrix(0.0, (mnl + G.size[0], 1))
-<<<<<<< HEAD
-=======
-    b = matrix(0.0, (ldK, 1)) # b in K*x == b.
-    sltn = matrix(0.0, (ldK, 1)) # Final result.
->>>>>>> a353bb50
 
     def factor(W, H = None, Df = None):
         blas.scal(0.0, K)
@@ -97,16 +84,9 @@
             pack(g, K, dims, mnl, offsety = k*ldK + n + p)
         K[(ldK+1)*(p+n) :: ldK+1]  = -1.0
         # Add positive regularization in 1x1 block and negative in 2x2 block.
-<<<<<<< HEAD
         K[0 : (ldK+1)*n : ldK+1]  += REG_EPS
         K[(ldK+1)*n :: ldK+1]  += -REG_EPS
         lapack.sytrf(K, ipiv)
-=======
-        blas.copy(K, Ktilde)
-        Ktilde[0 : (ldK+1)*n : ldK+1]  += REG_EPS
-        Ktilde[(ldK+1)*n :: ldK+1]  += -REG_EPS
-        lapack.sytrf(Ktilde, ipiv)
->>>>>>> a353bb50
 
         def solve(x, y, z):
 
@@ -124,33 +104,11 @@
             blas.copy(y, u, offsety = n)
             scale(z, W, trans = 'T', inverse = 'I') 
             pack(z, u, dims, mnl, offsety = n + p)
-<<<<<<< HEAD
             lapack.sytrs(K, ipiv, u)
             blas.copy(u, x, n = n)
             blas.copy(u, y, offsetx = n, n = p)
             unpack(u, z, dims, mnl, offsetx = n + p)
 
-=======
-            blas.copy(u, b)
-            # Iterative refinement algorithm:
-            # Init: sltn = 0, r_0 = [bx; by; W^{-T}*bz]
-            # 1. u_k = Ktilde^-1 * r_k
-            # 2. sltn += u_k
-            # 3. r_k+1 = r - K*sltn
-            # Repeat until exceed MAX_ITER iterations or ||r|| <= ERROR_BOUND
-            iteration = 0
-            resid_norm = 1
-            while iteration <= MAX_ITER and resid_norm > ERROR_BOUND:
-                lapack.sytrs(Ktilde, ipiv, u)
-                blas.axpy(u, sltn, alpha = 1.0)
-                blas.copy(b, u)
-                blas.symv(K, sltn, u, alpha = -1.0, beta = 1.0)
-                resid_norm = math.sqrt(blas.dot(u, u))
-                iteration += 1
-            blas.copy(sltn, x, n = n)
-            blas.copy(sltn, y, offsetx = n, n = p)
-            unpack(sltn, z, dims, mnl, offsetx = n + p)
->>>>>>> a353bb50
         return solve
 
     return factor